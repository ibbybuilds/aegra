--- conflicted
+++ resolved
@@ -12,12 +12,8 @@
 from langgraph.pregel import Pregel
 
 from ..constants import ASSISTANT_NAMESPACE_UUID
-<<<<<<< HEAD
 from ..core.config import is_node_graph
-from ..observability.langfuse_integration import get_tracing_callbacks
-=======
 from ..observability.base import get_tracing_callbacks, get_tracing_metadata
->>>>>>> 7e82306f
 
 if TYPE_CHECKING:
     from ..core.ts_runtime import TypeScriptRuntime
@@ -164,19 +160,12 @@
         finally:
             await session.close()
 
-<<<<<<< HEAD
-    async def get_graph(
-        self, graph_id: str, force_reload: bool = False
-    ) -> StateGraph[Any]:
+    async def get_graph(self, graph_id: str, force_reload: bool = False) -> Pregel:
         """Get a compiled graph by ID with caching and LangGraph integration
 
         Supports both Python and TypeScript graphs. TypeScript graphs are
         executed via the TypeScript runtime manager.
         """
-=======
-    async def get_graph(self, graph_id: str, force_reload: bool = False) -> Pregel:
-        """Get a compiled graph by ID with caching and LangGraph integration"""
->>>>>>> 7e82306f
         if graph_id not in self._graph_registry:
             raise ValueError(f"Graph not found: {graph_id}")
 
