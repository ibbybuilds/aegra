import pytest

# Match import style used by other e2e tests when run as top-level modules
from tests.e2e._utils import elog, get_e2e_client


@pytest.mark.e2e
@pytest.mark.asyncio
async def test_runs_crud_and_join_e2e():
    """
    Mirrors existing e2e style using the typed SDK client (see test_chat_streaming, test_background_run_join).
    Validates the non-streaming "background run" flow and CRUD around it:
      1) Ensure assistant exists (graph_id=agent)
      2) Create a thread
      3) Create a background run (non-stream)
      4) Join the run for final output
      5) Get the run by id
      6) List runs for the same thread and ensure presence
      7) Stream endpoint for a terminal run should yield an end event quickly via SDK wrapper
    """
    client = get_e2e_client()

    # 1) Assistant
    assistant = await client.assistants.create(
        graph_id="agent",
        config={"tags": ["chat", "runs-crud"]},
        if_exists="do_nothing",
    )
    elog("Assistant.create", assistant)
    assert "assistant_id" in assistant
    assistant_id = assistant["assistant_id"]

    # 2) Thread
    thread = await client.threads.create()
    elog("Threads.create", thread)
    thread_id = thread["thread_id"]

    # 3) Background run (non-streaming)
    run = await client.runs.create(
        thread_id=thread_id,
        assistant_id=assistant_id,
        input={"messages": [{"role": "user", "content": "Say one short sentence."}]},
        stream_mode=[
            "messages",
            "values",
        ],  # ensure both modes are available for later stream
    )
    elog("Runs.create", run)
    assert "run_id" in run
    run_id = run["run_id"]

    # 4) Join run and assert final output (dict)
    final_state = await client.runs.join(thread_id, run_id)
    elog("Runs.join", final_state)
    assert isinstance(final_state, dict)

    # 5) Get run by id
    got = await client.runs.get(thread_id, run_id)
    elog("Runs.get", got)
    assert got["run_id"] == run_id
    assert got["thread_id"] == thread_id
    assert got["assistant_id"] == assistant_id
    assert got["status"] in (
        "completed",
        "failed",
        "cancelled",
        "running",
        "streaming",
        "pending",
    )

    # 6) List runs for the thread and ensure our run is present
    runs_list = await client.runs.list(thread_id)
    elog("Runs.list", runs_list)
    assert isinstance(runs_list, list)
    assert any(r["run_id"] == run_id for r in runs_list)

    # 7) Stream endpoint after completion: should yield an end event quickly.
    # Reuse the SDK join_stream to align with current helper patterns.
    # We accept that there may be zero deltas and just an "end".
    end_seen = False
    async for chunk in client.runs.join_stream(
        thread_id=thread_id,
        run_id=run_id,
        stream_mode=["messages", "values"],
    ):
        elog("Runs.stream(terminal) event", {"event": getattr(chunk, "event", None)})
        if getattr(chunk, "event", None) == "end":
            end_seen = True
            break
    assert end_seen, "Expected an 'end' event when streaming a terminal run"


@pytest.mark.e2e
@pytest.mark.asyncio
async def test_runs_cancel_e2e():
    """
    Cancellation flow aligned with e2e client helpers:
      1) Create assistant and thread
      2) Start a streaming run via SDK client
      3) Cancel the run via SDK
      4) Verify status is cancelled/interrupted/final afterward
    """
    client = get_e2e_client()

    # Assistant + thread
    assistant = await client.assistants.create(
        graph_id="agent",
        config={"tags": ["chat", "runs-cancel"]},
        if_exists="do_nothing",
    )
    thread = await client.threads.create()
    thread_id = thread["thread_id"]
    assistant_id = assistant["assistant_id"]

    # Start streaming run (returns an async iterator through the SDK)
    stream = client.runs.stream(
        thread_id=thread_id,
        assistant_id=assistant_id,
        input={"messages": [{"role": "user", "content": "Keep talking slowly."}]},
        stream_mode=["messages"],
    )

    # Consume a couple of events then cancel
    events_seen = 0
    async for chunk in stream:
        events_seen += 1
        elog("Runs.stream (pre-cancel)", {"event": getattr(chunk, "event", None)})
        # Try to fetch a run id by listing runs; server persists runs metadata now
        if events_seen >= 2:
            break

    # Find the most recent run id
    runs_list = await client.runs.list(thread_id)
<<<<<<< HEAD
    assert (
        "runs" in runs_list and runs_list["runs"]
    ), "Expected at least one run for cancellation test"
    run_id = runs_list["runs"][0]["run_id"]
=======
    assert len(runs_list) > 0, "Expected at least one run for cancellation test"
    run_id = runs_list[0]["run_id"]
>>>>>>> 5dd65fc9

    # Cancel the run
    patched = await client.runs.cancel(thread_id, run_id)
    elog("Runs.cancel", patched)
    assert patched["status"] in ("cancelled", "interrupted")

    # Verify final state
    got = await client.runs.get(thread_id, run_id)
    elog("Runs.get(post-cancel)", got)
    assert got["status"] in ("cancelled", "interrupted", "failed", "completed")<|MERGE_RESOLUTION|>--- conflicted
+++ resolved
@@ -132,15 +132,8 @@
 
     # Find the most recent run id
     runs_list = await client.runs.list(thread_id)
-<<<<<<< HEAD
-    assert (
-        "runs" in runs_list and runs_list["runs"]
-    ), "Expected at least one run for cancellation test"
-    run_id = runs_list["runs"][0]["run_id"]
-=======
     assert len(runs_list) > 0, "Expected at least one run for cancellation test"
     run_id = runs_list[0]["run_id"]
->>>>>>> 5dd65fc9
 
     # Cancel the run
     patched = await client.runs.cancel(thread_id, run_id)
