--- conflicted
+++ resolved
@@ -93,15 +93,6 @@
         from_attributes = True
 
 
-<<<<<<< HEAD
-class RunList(BaseModel):
-    """Response model for listing runs"""
-
-    runs: list[Run]
-    total: int
-
-=======
->>>>>>> 2f4babf7
 
 class RunStatus(BaseModel):
     """Simple run status response"""
